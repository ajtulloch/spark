--- conflicted
+++ resolved
@@ -1,25 +1,12 @@
 package spark.rdd
-
-<<<<<<< HEAD
-import java.lang.ref.WeakReference
-=======
-import spark.RDD
-import spark.Split
->>>>>>> 8512dd32
 
 import spark.{RDD, Split, TaskContext}
 
-private[spark]
-<<<<<<< HEAD
-class GlommedRDD[T: ClassManifest](prev: WeakReference[RDD[T]])
-  extends RDD[Array[T]](prev.get) {
-  override def splits = firstParent[T].splits
+private[spark] class GlommedRDD[T: ClassManifest](prev: RDD[T])
+  extends RDD[Array[T]](prev) {
+
+  override def getSplits = firstParent[T].splits
+
   override def compute(split: Split, context: TaskContext) =
     Array(firstParent[T].iterator(split, context).toArray).iterator
-=======
-class GlommedRDD[T: ClassManifest](prev: RDD[T])
-  extends RDD[Array[T]](prev) {
-  override def getSplits = firstParent[T].splits
-  override def compute(split: Split) = Array(firstParent[T].iterator(split).toArray).iterator
->>>>>>> 8512dd32
 }